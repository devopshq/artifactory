--- conflicted
+++ resolved
@@ -1208,17 +1208,9 @@
         """
         Upload the given file to this path
         """
-<<<<<<< HEAD
         md5 = md5sum(file_name) if calc_md5 else None
         sha1 = sha1sum(file_name) if calc_sha1 else None
-=======
-        if calc_md5:
-            md5 = md5sum(file_name)
-        if calc_sha1:
-            sha1 = sha1sum(file_name)
-        if calc_sha256:
-            sha256 = sha256sum(file_name)
->>>>>>> 99edee62
+        sha256 = sha256sum(file_name) if calc_sha256 else None
 
         target = self
 
