#!/usr/bin/env python
# -*- coding: utf-8 -*-
# vim:ts=4:sw=4:expandtab
#
# ==================================================================
#
# Copyright (c) 2005-2014 Parallels Software International, Inc.
# Released under the terms of MIT license (see LICENSE for details)
#
# ==================================================================
#
# pylint: disable=no-self-use, maybe-no-member
""" artifactory: a python module for interfacing with JFrog Artifactory

This module is intended to serve as a logical descendant of pathlib
(https://docs.python.org/3/library/pathlib.html), a Python 3 module
 for object-oriented path manipulations. As such, it implements
everything as closely as possible to the origin with few exceptions,
such as stat().

There are PureArtifactoryPath and ArtifactoryPath that can be used
to manipulate artifactory paths. See pathlib docs for details how
pure paths can be used.
"""
import collections
import datetime
import errno
import fnmatch
import hashlib
import io
import json
import logging
import os
import pathlib
import re
import sys
import urllib.parse
from itertools import islice

import dateutil.parser
import requests

from dohq_artifactory.admin import Group
from dohq_artifactory.admin import PermissionTarget
from dohq_artifactory.admin import Project
from dohq_artifactory.admin import Repository
from dohq_artifactory.admin import RepositoryLocal
from dohq_artifactory.admin import RepositoryRemote
from dohq_artifactory.admin import RepositoryVirtual
from dohq_artifactory.admin import User
from dohq_artifactory.auth import XJFrogArtApiAuth
from dohq_artifactory.auth import XJFrogArtBearerAuth
from dohq_artifactory.exception import ArtifactoryException
from dohq_artifactory.exception import raise_for_status

try:
    import requests.packages.urllib3 as urllib3
except ImportError:
    import urllib3
try:
    import configparser
except ImportError:
    import ConfigParser as configparser

default_config_path = "~/.artifactory_python.cfg"
global_config = None

# set logger to be configurable from external
logger = logging.getLogger(__name__)
# Set default logging handler to avoid "No handler found" warnings.
logger.addHandler(logging.NullHandler())


def read_config(config_path=default_config_path):
    """
    Read configuration file and produce a dictionary of the following structure:

      {'<instance1>': {'username': '<user>', 'password': '<pass>',
                       'verify': <True/False>, 'cert': '<path-to-cert>'}
       '<instance2>': {...},
       ...}

    Format of the file:
      [https://artifactory-instance.local/artifactory]
      username = foo
      password = @dmin
      verify = false
      cert = ~/path-to-cert

    config-path - specifies where to read the config from
    """
    config_path = os.path.expanduser(config_path)
    if not os.path.isfile(config_path):
        raise OSError(
            errno.ENOENT, f"Artifactory configuration file not found: '{config_path}'"
        )

    p = configparser.ConfigParser()
    p.read(config_path)

    result = {}

    for section in p.sections():
        username = (
            p.get(section, "username") if p.has_option(section, "username") else None
        )
        password = (
            p.get(section, "password") if p.has_option(section, "password") else None
        )
        verify = (
            p.getboolean(section, "verify") if p.has_option(section, "verify") else True
        )
        cert = p.get(section, "cert") if p.has_option(section, "cert") else None

        result[section] = {
            "username": username,
            "password": password,
            "verify": verify,
            "cert": cert,
        }
        # certificate path may contain '~', and we'd better expand it properly
        if result[section]["cert"]:
            result[section]["cert"] = os.path.expanduser(result[section]["cert"])
    return result


def read_global_config(config_path=default_config_path):
    """
    Attempt to read global configuration file and store the result in
    'global_config' variable.

    config_path - specifies where to read the config from
    """
    global global_config

    if global_config is None:
        try:
            global_config = read_config(config_path)
        except OSError:
            pass


def without_http_prefix(url):
    """
    Returns a URL without the http:// or https:// prefixes
    """
    if url.startswith("http://"):
        return url[7:]
    elif url.startswith("https://"):
        return url[8:]
    return url


def get_base_url(config, url):
    """
    Look through config and try to find best matching base for 'url'

    config - result of read_config() or read_global_config()
    url - artifactory url to search the base for
    """
    if not config:
        return None

    # First, try to search for the best match
    for item in config:
        if url.startswith(item):
            return item

    # Then search for indirect match
    for item in config:
        if without_http_prefix(url).startswith(without_http_prefix(item)):
            return item


def get_config_entry(config, url):
    """
    Look through config and try to find best matching entry for 'url'

    config - result of read_config() or read_global_config()
    url - artifactory url to search the config for
    """
    if not config:
        return None

    # First, try to search for the best match
    if url in config:
        return config[url]

    # Then search for indirect match
    for item in config:
        if without_http_prefix(item) == without_http_prefix(url):
            return config[item]
    return None


def get_global_config_entry(url):
    """
    Look through global config and try to find best matching entry for 'url'

    url - artifactory url to search the config for
    """
    read_global_config()
    return get_config_entry(global_config, url)


def get_global_base_url(url):
    """
    Look through global config and try to find best matching base for 'url'

    url - artifactory url to search the base for
    """
    read_global_config()
    return get_base_url(global_config, url)


def md5sum(filename):
    """
    Calculates md5 hash of a file
    """
    md5 = hashlib.md5()
    with open(filename, "rb") as f:
        for chunk in iter(lambda: f.read(128 * md5.block_size), b""):
            md5.update(chunk)
    return md5.hexdigest()


def sha1sum(filename):
    """
    Calculates sha1 hash of a file
    """
    sha1 = hashlib.sha1()
    with open(filename, "rb") as f:
        for chunk in iter(lambda: f.read(128 * sha1.block_size), b""):
            sha1.update(chunk)
    return sha1.hexdigest()


def sha256sum(filename):
    """
    Calculates sha256 hash of a file
    """
    sha256 = hashlib.sha256()
    with open(filename, "rb") as f:
        for chunk in iter(lambda: f.read(128 * sha256.block_size), b""):
            sha256.update(chunk)
    return sha256.hexdigest()


def chunks(data, size):
    """
    Get chink for dict, copy as-is from https://stackoverflow.com/a/8290508/6753144
    """
    it = iter(data)
    for _ in range(0, len(data), size):
        yield {k: data[k] for k in islice(it, size)}


def log_download_progress(bytes_now, total_size):
    """
    Function to log download progress
    :param bytes_now: current number of bytes
    :param total_size: total file size in bytes
    :return:
    """
    if total_size > 0:
        msg = "Downloaded {}/{}MB...[{}%]".format(
            int(bytes_now / 1024 / 1024),
            int(total_size / 1024 / 1024),
            round(bytes_now / total_size * 100, 2),
        )
    else:
        msg = "Downloaded {}MB".format(int(bytes_now / 1024 / 1024))

    logger.debug(msg)


class HTTPResponseWrapper(object):
    """
    This class is intended as a workaround for 'requests' module
    inability to consume HTTPResponse as a streaming upload source.
    I.e. if you want to download data from one url and upload it
    to another.
    The problem is that underlying code uses seek() and tell() to
    calculate stream length, but HTTPResponse throws a NotImplementedError,
    according to python file-like object implementation guidelines, since
    the stream is obviously non-rewindable.
    Another problem arises when requests.put() tries to calculate stream
    length with other methods. It tries several ways, including len()
    and __len__(), and falls back to reading the whole stream. But
    since the stream is not rewindable, by the time it tries to send
    actual content, there is nothing left in the stream.
    """

    def __init__(self, obj):
        self.obj = obj

    def __getattr__(self, attr):
        """
        Redirect member requests except seek() to original object
        """
        if attr in self.__dict__:
            return self.__dict__[attr]

        if attr == "seek":
            raise AttributeError

        return getattr(self.obj, attr)

    def __len__(self):
        """
        __len__ will be used by requests to determine stream size
        """
        return int(self.getheader("content-length"))


def encode_matrix_parameters(parameters):
    """
    Performs encoding of url matrix parameters from dictionary to
    a string.
    See http://www.w3.org/DesignIssues/MatrixURIs.html for specs.
    """
    result = []

    for param in iter(sorted(parameters)):
        if isinstance(parameters[param], (list, tuple)):
            value = f";{param}=".join(parameters[param])
        else:
            value = parameters[param]

        result.append("=".join((param, value)))

    return ";".join(result)


def escape_chars(s):
    """
    Performs character escaping of comma, pipe and equals characters
    """
    return "".join(["\\" + ch if ch in "=|," else ch for ch in s])


def encode_properties(parameters):
    """
    Performs encoding of url parameters from dictionary to a string. It does
    not escape backslash because it is not needed.

    See: http://www.jfrog.com/confluence/display/RTF/Artifactory+REST+API#ArtifactoryRESTAPI-SetItemProperties
    """
    result = []

    for param in iter(sorted(parameters)):
        if isinstance(parameters[param], (list, tuple)):
            value = ",".join([escape_chars(x) for x in parameters[param]])
        else:
            value = escape_chars(parameters[param])

        result.append("=".join((param, value)))

    return ";".join(result)


# Declare contextlib class that was enabled in Py 3.7. Declare for compatibility with 3.6
# this class is taken and modified from standard module contextlib
class nullcontext:
    """Context manager that does no additional processing.

    Used as a stand-in for a normal context manager, when a particular
    block of code is only sometimes used with a normal context manager:

    cm = optional_cm if condition else nullcontext()
    with cm:
        # Perform operation, using optional_cm if condition is True
    """

    def __init__(self, enter_result=None):
        self.enter_result = enter_result

    def __enter__(self):
        return self.enter_result

    def __exit__(self, *excinfo):
        pass


def quote_url(url):
    """
    Quote URL to allow URL fragment identifier as artifact folder or file names.
    See https://en.wikipedia.org/wiki/Percent-encoding#Reserved_characters
    Function will percent-encode the URL

    :param url: (str) URL that should be quoted
    :return: (str) quoted URL
    """
    logger.debug(f"Raw URL passed for encoding: {url}")
    parsed_url = urllib3.util.parse_url(url)
    if parsed_url.port:
        quoted_path = requests.utils.quote(
            url.rpartition(f"{parsed_url.host}:{parsed_url.port}")[2]
        )
        quoted_url = (
            f"{parsed_url.scheme}://{parsed_url.host}:{parsed_url.port}{quoted_path}"
        )
    else:
        quoted_path = requests.utils.quote(url.rpartition(parsed_url.host)[2])
        quoted_url = f"{parsed_url.scheme}://{parsed_url.host}{quoted_path}"

    return quoted_url


class _ArtifactoryFlavour(pathlib._Flavour):
    """
    Implements Artifactory-specific pure path manipulations.
    I.e. what is 'drive', 'root' and 'path' and how to split full path into
    components.
    See 'pathlib' documentation for explanation how those are used.

    drive: in context of artifactory, it's the base URI like
      http://mysite/artifactory

    root: repository, e.g. 'libs-snapshot-local' or 'ext-release-local'

    path: relative artifact path within the repository
    """

    sep = "/"
    altsep = "/"
    has_drv = True
    pathmod = pathlib.posixpath
    is_supported = True

    def _get_base_url(self, url):
        return get_global_base_url(url)

    def compile_pattern(self, pattern):
        return re.compile(fnmatch.translate(pattern), re.IGNORECASE).fullmatch

    def parse_parts(self, parts):
        drv, root, parsed = super(_ArtifactoryFlavour, self).parse_parts(parts)
        return drv, root, parsed

    def join_parsed_parts(self, drv, root, parts, drv2, root2, parts2):
        drv2, root2, parts2 = super(_ArtifactoryFlavour, self).join_parsed_parts(
            drv, root, parts, drv2, root2, parts2
        )

        if not root2 and len(parts2) > 1:
            root2 = self.sep + parts2.pop(1) + self.sep

        # quick hack for https://github.com/devopshq/artifactory/issues/29
        # drive or repository must start with / , if not - add it
        if not drv2.endswith("/") and not root2.startswith("/"):
            drv2 = drv2 + self.sep
        return drv2, root2, parts2

    def splitroot(self, part, sep=sep):
        """
        Splits path string into drive, root and relative path

        Uses '/artifactory/' as a splitting point in URI. Everything
        before it, including '/artifactory/' itself is treated as drive.
        The next folder is treated as root, and everything else is taken
        for relative path.

        If '/artifactory/' is not in the URI. Everything before the path
        component is treated as drive. The first folder of the path is
        treated as root, and everything else is taken for relative path.
        """
        drv = ""
        root = ""

        base = self._get_base_url(part)
        if base and without_http_prefix(part).startswith(without_http_prefix(base)):
            mark = without_http_prefix(base).rstrip(sep) + sep
            parts = part.split(mark)
        elif sep not in part:
            return "", "", part
        else:
            url = urllib3.util.parse_url(part)

            if (
                without_http_prefix(part).strip("/") == part.strip("/")
                and url.path
                and not url.path.strip("/").startswith("artifactory")
            ):
                return "", "", part

            if url.path is None or url.path == sep:
                if url.scheme:
                    return part.rstrip(sep), "", ""
                return "", "", part
            elif url.path.lstrip("/").startswith("artifactory"):
                mark = sep + "artifactory" + sep
                parts = part.split(mark)
            else:
                path = self._get_path(part)
                drv = part.rpartition(path)[0]
                path_parts = path.strip(sep).split(sep)
                root = sep + path_parts[0] + sep
                rest = sep.join(path_parts[1:])
                return drv, root, rest

        if len(parts) >= 2:
            drv = parts[0] + mark.rstrip(sep)
            rest = sep + mark.join(parts[1:])
        elif part.endswith(mark.rstrip(sep)):
            drv = part
            rest = ""
        else:
            rest = part

        if not rest:
            return drv, "", ""

        if rest == sep:
            return drv, "", ""

        if rest.startswith(sep):
            root, _, part = rest[1:].partition(sep)
            root = sep + root + sep

        return drv, root, part

    def _get_path(self, url):
        """
        Get path of a url and return without percent-encoding

        http://example.com/dir/file.html
        path = /dir/file.html

        http://example.com/dir/inval:d-ch@rs.html
        path = /dir/inval:d-ch@rs.html
            != /dir/inval%3Ad-ch%40rs.html

        :param url: Full URL to parse
        :return: path: /dir/file.html
        """
        parsed_url = urllib3.util.parse_url(url)

        return url.rpartition(parsed_url.host)[2]

    def casefold(self, string):
        """
        Convert path string to default FS case if it's not
        case-sensitive. Do nothing otherwise.
        """
        return string

    def casefold_parts(self, parts):
        """
        Convert path parts to default FS case if it's not
        case sensitive. Do nothing otherwise.
        """
        return parts

    def resolve(self, path):
        """
        Resolve all symlinks and relative paths in 'path'
        """
        return path

    def is_reserved(self, _):
        """
        Returns True if the file is 'reserved', e.g. device node or socket
        For Artifactory there are no reserved files.
        """
        return False

    def make_uri(self, path):
        """
        Return path as URI. For Artifactory this is the same as returning
        'path' unmodified.
        """
        return path


class _ArtifactorySaaSFlavour(_ArtifactoryFlavour):
    def _get_base_url(self, url):
        split_url = pathlib.PurePosixPath(url)
        if len(split_url.parts) < 3:
            return None
        return urllib.parse.urljoin(
            "//".join((split_url.parts[0], split_url.parts[1])), split_url.parts[2]
        )


_artifactory_flavour = _ArtifactoryFlavour()
_saas_artifactory_flavour = _ArtifactorySaaSFlavour()

ArtifactoryFileStat = collections.namedtuple(
    "ArtifactoryFileStat",
    [
        "ctime",
        "mtime",
        "created_by",
        "modified_by",
        "mime_type",
        "size",
        "sha1",
        "sha256",
        "md5",
        "is_dir",
        "children",
    ],
)


class _ScandirIter:
    """
    For compatibility with different python versions.
    Pathlib:
    - prior 3.8 - Use it as an iterator
    - 3.8 - Use it as an context manager
    """

    def __init__(self, iterator):
        self.iterator = iterator

    def __enter__(self):
        return self

    def __exit__(self, exc_type, exc_val, exc_tb):
        pass

    def __iter__(self):
        return self.iterator


class _ArtifactoryAccessor(pathlib._Accessor):
    """
    Implements operations with Artifactory REST API
    """

    @staticmethod
    def rest_get(
        url,
        params=None,
        headers=None,
        session=None,
        verify=True,
        cert=None,
        timeout=None,
    ):
        """
        Perform a GET request to url with requests.session
        :param url:
        :param params:
        :param headers:
        :param session:
        :param verify:
        :param cert:
        :param timeout:
        :return: response object
        """
        url = quote_url(url)
        response = session.get(
            url,
            params=params,
            headers=headers,
            verify=verify,
            cert=cert,
            timeout=timeout,
        )
        return response

    @staticmethod
    def rest_put(
        url,
        params=None,
        headers=None,
        session=None,
        verify=True,
        cert=None,
        timeout=None,
    ):
        """
        Perform a PUT request to url with requests.session
        """
        url = quote_url(url)
        response = session.put(
            url,
            params=params,
            headers=headers,
            verify=verify,
            cert=cert,
            timeout=timeout,
        )
        return response

    @staticmethod
    def rest_post(
        url,
        params=None,
        headers=None,
        session=None,
        verify=True,
        cert=None,
        timeout=None,
    ):
        """
        Perform a POST request to url with requests.session
        """
        url = quote_url(url)
        response = session.post(
            url,
            params=params,
            headers=headers,
            verify=verify,
            cert=cert,
            timeout=timeout,
        )
        raise_for_status(response)

        return response

    @staticmethod
    def rest_del(url, params=None, session=None, verify=True, cert=None, timeout=None):
        """
        Perform a DELETE request to url with requests.session
        :param url: url
        :param params: request parameters
        :param session:
        :param verify:
        :param cert:
        :param timeout:
        :return: request response object
        """
        url = quote_url(url)
        response = session.delete(
            url, params=params, verify=verify, cert=cert, timeout=timeout
        )
        raise_for_status(response)
        return response

    @staticmethod
    def rest_put_stream(
        url,
        stream,
        headers=None,
        session=None,
        verify=True,
        cert=None,
        timeout=None,
        matrix_parameters=None,
    ):
        """
        Perform a chunked PUT request to url with requests.session
        This is specifically to upload files.
        """
        url = quote_url(url)

        if matrix_parameters is not None:
            # added later, otherwise ; and = are converted
            url += matrix_parameters

        response = session.put(
            url, headers=headers, data=stream, verify=verify, cert=cert, timeout=timeout
        )
        raise_for_status(response)
        return response

    @staticmethod
    def rest_get_stream(
        url, params=None, session=None, verify=True, cert=None, timeout=None
    ):
        """
        Perform a chunked GET request to url with requests.session
        This is specifically to download files.
        """
        url = quote_url(url)
        response = session.get(
            url, params=params, stream=True, verify=verify, cert=cert, timeout=timeout
        )
        raise_for_status(response)
        return response

    def get_stat_json(self, pathobj):
        """
        Request remote file/directory status info
        Returns a json object as specified by Artifactory REST API
        """
        url = "/".join(
            [
                pathobj.drive.rstrip("/"),
                "api/storage",
                str(pathobj.relative_to(pathobj.drive)).strip("/"),
            ]
        )

        response = self.rest_get(
            url,
            session=pathobj.session,
            verify=pathobj.verify,
            cert=pathobj.cert,
            timeout=pathobj.timeout,
        )
        code = response.status_code
        text = response.text
        if code == 404 and ("Unable to find item" in text or "Not Found" in text):
            raise OSError(2, f"No such file or directory: {url}")

        raise_for_status(response)

        return response.json()

    def stat(self, pathobj):
        """
        Request remote file/directory status info
        Returns an object of class ArtifactoryFileStat.
        """
        jsn = self.get_stat_json(pathobj)

        is_dir = False
        if "size" not in jsn:
            is_dir = True

        children = None
        if "children" in jsn:
            children = [child["uri"][1:] for child in jsn["children"]]

        checksums = jsn.get("checksums", {})

        stat = ArtifactoryFileStat(
            ctime=dateutil.parser.parse(jsn["created"]),
            mtime=dateutil.parser.parse(jsn["lastModified"]),
            created_by=jsn.get("createdBy"),
            modified_by=jsn.get("modifiedBy"),
            mime_type=jsn.get("mimeType"),
            size=int(jsn.get("size", "0")),
            sha1=checksums.get("sha1", None),
            sha256=checksums.get("sha256", None),
            md5=checksums.get("md5", None),
            is_dir=is_dir,
            children=children,
        )

        return stat

    def is_dir(self, pathobj):
        """
        Returns True if given path is a directory
        """
        try:
            stat = self.stat(pathobj)

            return stat.is_dir
        except OSError as exc:
            if exc.errno != errno.ENOENT:
                raise
            return False

    def is_file(self, pathobj):
        """
        Returns True if given path is a regular file
        """
        try:
            stat = self.stat(pathobj)

            return not stat.is_dir
        except OSError as exc:
            if exc.errno != errno.ENOENT:
                raise
            return False

    def listdir(self, pathobj):
        """
        Returns a list of immediate sub-directories and files in path
        """
        stat = self.stat(pathobj)

        if not stat.is_dir:
            raise OSError(20, f"Not a directory: {pathobj}")

        return stat.children

    def mkdir(self, pathobj, _):
        """
        Creates remote directory
        Note that this operation is not recursive
        """
        if not pathobj.drive or not pathobj.root:
            raise ArtifactoryException(f"Full path required: '{pathobj}'")

        if pathobj.exists():
            raise OSError(17, f"File exists: '{pathobj}'")

        url = str(pathobj) + "/"
        response = self.rest_put(
            url,
            session=pathobj.session,
            verify=pathobj.verify,
            cert=pathobj.cert,
            timeout=pathobj.timeout,
        )

        raise_for_status(response)

    def rmdir(self, pathobj):
        """
        Removes a directory
        """
        stat = self.stat(pathobj)

        if not stat.is_dir:
            raise OSError(20, f"Not a directory: '{pathobj}'")

        url = str(pathobj) + "/"

        self.rest_del(
            url, session=pathobj.session, verify=pathobj.verify, cert=pathobj.cert
        )

    def unlink(self, pathobj):
        """
        Removes a file or folder
        """

        if not pathobj.exists():
            raise OSError(2, f"No such file or directory: {pathobj}")

        url = "/".join(
            [
                pathobj.drive.rstrip("/"),
                str(pathobj.relative_to(pathobj.drive)).strip("/"),
            ]
        )

        try:
            self.rest_del(
                url,
                session=pathobj.session,
                verify=pathobj.verify,
                cert=pathobj.cert,
                timeout=pathobj.timeout,
            )
        except ArtifactoryException as err:
            if err.__cause__.response.status_code == 404:
                # since we performed existence check we can say it is permissions issue
                # see https://github.com/devopshq/artifactory/issues/36
                docs_url = (
                    "https://www.jfrog.com/confluence/display/JFROG/General+Security+Settings"
                    "#GeneralSecuritySettings-HideExistenceofUnauthorizedResources"
                )
                message = (
                    "Error 404. \nThis might be a result of insufficient Artifactory privileges to "
                    "delete artifacts. \nPlease check that your account have enough permissions and try again.\n"
                    f"See more: {docs_url} \n"
                )
                raise ArtifactoryException(message) from err

    def touch(self, pathobj):
        """
        Create an empty file
        """
        if not pathobj.drive or not pathobj.root:
            raise ArtifactoryException("Full path required")

        if pathobj.exists():
            return

        url = str(pathobj)
        response = self.rest_put(
            url,
            session=pathobj.session,
            verify=pathobj.verify,
            cert=pathobj.cert,
            timeout=pathobj.timeout,
        )

        raise_for_status(response)

    def owner(self, pathobj):
        """
        Returns file owner
        This makes little sense for Artifactory, but to be consistent
        with pathlib, we return modified_by instead, if available
        """
        stat = self.stat(pathobj)

        if not stat.is_dir:
            return stat.modified_by
        else:
            return "nobody"

    def creator(self, pathobj):
        """
        Returns file creator
        This makes little sense for Artifactory, but to be consistent
        with pathlib, we return created_by instead, if available
        """
        stat = self.stat(pathobj)

        if not stat.is_dir:
            return stat.created_by
        else:
            return "nobody"

    def open(self, pathobj):
        """
        Opens the remote file and returns a file-like object HTTPResponse
        Given the nature of HTTP streaming, this object doesn't support
        seek()
        """
        response = self.get_response(pathobj)
        return response.raw

    def get_response(self, pathobj):
        """
        :param pathobj: ArtifactoryPath object
        :return: request response
        """
        url = str(pathobj)
        if hasattr(pathobj.session, "params"):
            # usually added by archive() function
            params = pathobj.session.params
        else:
            params = None

        response = self.rest_get_stream(
            url,
            params=params,
            session=pathobj.session,
            verify=pathobj.verify,
            cert=pathobj.cert,
            timeout=pathobj.timeout,
        )

        return response

    def deploy(
        self,
        pathobj,
        fobj,
        md5=None,
        sha1=None,
        sha256=None,
        parameters=None,
        explode_archive=None,
        explode_archive_atomic=None,
        checksum=None,
        by_checksum=False,
    ):
        """
        Uploads a given file-like object
        HTTP chunked encoding will be attempted

        If by_checksum is True, fobj should be None

        :param pathobj: ArtifactoryPath object
        :param fobj: file object to be deployed
        :param md5: (str) MD5 checksum value
        :param sha1: (str) SHA1 checksum value
        :param sha256: (str) SHA256 checksum value
        :param parameters: Artifact properties
        :param explode_archive: (bool) if True, archive will be exploded upon deployment
        :param explode_archive_atomic: (bool) if True, archive will be exploded in an atomic operation upon deployment
        :param checksum: sha1Value or sha256Value
        :param by_checksum: (bool) if True, deploy artifact by checksum, default False
        """

        if fobj and by_checksum:
            raise ArtifactoryException("Either fobj or by_checksum, but not both")

        if isinstance(fobj, urllib3.response.HTTPResponse):
            fobj = HTTPResponseWrapper(fobj)

        url = str(pathobj)

        matrix_parameters = (
            f";{encode_matrix_parameters(parameters)}" if parameters else None
        )
        headers = {}

        if md5:
            headers["X-Checksum-Md5"] = md5
        if sha1:
            headers["X-Checksum-Sha1"] = sha1
        if sha256:
            headers["X-Checksum-Sha256"] = sha256
        if explode_archive:
            headers["X-Explode-Archive"] = "true"
        if explode_archive_atomic:
            headers["X-Explode-Archive-Atomic"] = "true"
        if by_checksum:
            headers["X-Checksum-Deploy"] = "true"
            if checksum:
                headers["X-Checksum"] = checksum

        self.rest_put_stream(
            url,
            fobj,
            headers=headers,
            session=pathobj.session,
            verify=pathobj.verify,
            cert=pathobj.cert,
            timeout=pathobj.timeout,
            matrix_parameters=matrix_parameters,
        )

    def copy(self, src, dst, suppress_layouts=False, fail_fast=False, dry_run=False):
        """
        Copy artifact from src to dst
        Args:
            src: from
            dst: to
            suppress_layouts: suppress cross-layout module path translation during copy
            fail_fast: parameter will fail and abort the operation upon receiving an error.
            dry_run: If true, distribution is only simulated.

        Returns:
            if dry_run==True (dict) response.json() else None
        """
        url = "/".join(
            [
                src.drive.rstrip("/"),
                "api/copy",
                str(src.relative_to(src.drive)).strip("/"),
            ]
        )

        params = {
            "to": str(dst.relative_to(dst.drive)).rstrip("/"),
            "suppressLayouts": int(suppress_layouts),
            "failFast": int(fail_fast),
            "dry": int(dry_run),
        }

        response = self.rest_post(
            url,
            params=params,
            session=src.session,
            verify=src.verify,
            cert=src.cert,
            timeout=src.timeout,
        )
        if dry_run:
            logger.debug(response.text)
            return response.json()

    def move(self, src, dst, suppress_layouts=False, fail_fast=False, dry_run=False):
        """
        Move artifact from src to dst
        Args:
            src: from
            dst: to
            suppress_layouts: suppress cross-layout module path translation during copy
            fail_fast: parameter will fail and abort the operation upon receiving an error.
            dry_run: If true, distribution is only simulated.

        Returns:
            if dry_run==True (dict) response.json() else None
        """
        url = "/".join(
            [
                src.drive.rstrip("/"),
                "api/move",
                str(src.relative_to(src.drive)).rstrip("/"),
            ]
        )

        params = {
            "to": str(dst.relative_to(dst.drive)).rstrip("/"),
            "suppressLayouts": int(suppress_layouts),
            "failFast": int(fail_fast),
            "dry": int(dry_run),
        }

        response = self.rest_post(
            url,
            params=params,
            session=src.session,
            verify=src.verify,
            cert=src.cert,
            timeout=src.timeout,
        )
        if dry_run:
            logger.debug(response.text)
            return response.json()

    def get_properties(self, pathobj):
        """
        Get artifact properties and return them as a dictionary.
        """
        url = "/".join(
            [
                pathobj.drive.rstrip("/"),
                "api/storage",
                str(pathobj.relative_to(pathobj.drive)).strip("/"),
            ]
        )

        params = "properties"

        response = self.rest_get(
            url,
            params=params,
            session=pathobj.session,
            verify=pathobj.verify,
            cert=pathobj.cert,
            timeout=pathobj.timeout,
        )
        code = response.status_code
        text = response.text
        if code == 404 and ("Unable to find item" in text or "Not Found" in text):
            raise OSError(2, f"No such file or directory: '{url}'")
        if code == 404 and "No properties could be found" in text:
            return {}

        raise_for_status(response)

        return response.json()["properties"]

    def set_properties(self, pathobj, props, recursive):
        """
        Set artifact properties
        """
        url = "/".join(
            [
                pathobj.drive.rstrip("/"),
                "api/storage",
                str(pathobj.relative_to(pathobj.drive)).strip("/"),
            ]
        )

        params = {"properties": encode_properties(props)}

        if not recursive:
            params["recursive"] = "0"

        response = self.rest_put(
            url,
            params=params,
            session=pathobj.session,
            verify=pathobj.verify,
            cert=pathobj.cert,
            timeout=pathobj.timeout,
        )

        code = response.status_code
        text = response.text
        if code == 404 and ("Unable to find item" in text or "Not Found" in text):
            raise OSError(2, f"No such file or directory: '{url}'")

        raise_for_status(response)

    def del_properties(self, pathobj, props, recursive):
        """
        Delete artifact properties
        """
        if isinstance(props, str):
            props = (props,)

        url = "/".join(
            [
                pathobj.drive.rstrip("/"),
                "api/storage",
                str(pathobj.relative_to(pathobj.drive)).strip("/"),
            ]
        )

        params = {"properties": ",".join(sorted(props))}

        if not recursive:
            params["recursive"] = "0"

        self.rest_del(
            url,
            params=params,
            session=pathobj.session,
            verify=pathobj.verify,
            cert=pathobj.cert,
            timeout=pathobj.timeout,
        )

    def scandir(self, pathobj):
        return _ScandirIter((pathobj.joinpath(x) for x in self.listdir(pathobj)))

    def writeto(self, pathobj, file, chunk_size, progress_func):
        """
        Downloads large file in chunks and prints progress
        :param pathobj: path like object
        :param file: IO object
        :param chunk_size: chunk size in bytes, recommend. eg 1024*1024 is 1Mb
        :param progress_func: Provide custom function to print out or suppress print by setting to None
        :return: None
        """

        response = self.get_response(pathobj)
        file_size = int(response.headers.get("Content-Length", 0))
        bytes_read = 0
        real_chunk = 0
        for chunk in response.iter_content(chunk_size=chunk_size):
            real_chunk += len(chunk)
            if callable(progress_func) and real_chunk - chunk_size >= 0:
                # Artifactory archives folders on fly and can reduce requested chunk size to 8kB, thus report
                # only when real chunk size met
                bytes_read += real_chunk
                real_chunk = 0
                progress_func(bytes_read, file_size)

            file.write(chunk)


_artifactory_accessor = _ArtifactoryAccessor()


class ArtifactoryProAccessor(_ArtifactoryAccessor):
    """
    TODO: implement OpenSource/Pro differentiation
    """


class ArtifactoryOpensourceAccessor(_ArtifactoryAccessor):
    """
    TODO: implement OpenSource/Pro differentiation
    """


class PureArtifactoryPath(pathlib.PurePath):
    """
    A class to work with Artifactory paths that doesn't connect
    to Artifactory server. I.e. it supports only basic path
    operations.
    """

    _flavour = _artifactory_flavour
    __slots__ = ()


class _FakePathTemplate(object):
    def __init__(self, accessor):
        self._accessor = accessor


class ArtifactoryPath(pathlib.Path, PureArtifactoryPath):
    """
    Implements fully-featured pathlib-like Artifactory interface
    Unless explicitly mentioned, all methods copy the behaviour
    of their pathlib counterparts.

    Note that because of peculiarities of pathlib.Path, the methods
    that create new path objects, have to also manually set the 'auth'
    field, since the copying strategy of pathlib.Path is not based
    on regular constructors, but rather on templates.
    """

    # Pathlib limits what members can be present in 'Path' class,
    # so authentication information has to be added via __slots__
    __slots__ = ("auth", "verify", "cert", "session", "timeout")

    def __new__(cls, *args, **kwargs):
        """
        pathlib.Path overrides __new__ in order to create objects
        of different classes based on platform. This magic prevents
        us from adding an 'auth' argument to the constructor.
        So we have to first construct ArtifactoryPath by Pathlib and
        only then add auth information.
        """
        obj = pathlib.Path.__new__(cls, *args, **kwargs)

        cfg_entry = get_global_config_entry(obj.drive)

        # Auth section
        apikey = kwargs.get("apikey")
        token = kwargs.get("token")
        auth_type = kwargs.get("auth_type")

        if apikey:
            logger.debug("Use XJFrogApiAuth apikey")
            obj.auth = XJFrogArtApiAuth(apikey=apikey)
        elif token:
            logger.debug("Use XJFrogArtBearerAuth token")
            obj.auth = XJFrogArtBearerAuth(token=token)
        else:
            auth = kwargs.get("auth")
            obj.auth = auth if auth_type is None else auth_type(*auth)

        if obj.auth is None and cfg_entry:
            auth = (cfg_entry["username"], cfg_entry["password"])
            obj.auth = auth if auth_type is None else auth_type(*auth)

        obj.cert = kwargs.get("cert")
        obj.session = kwargs.get("session")
        obj.timeout = kwargs.get("timeout")

        if obj.cert is None and cfg_entry:
            obj.cert = cfg_entry["cert"]

        if "verify" in kwargs:
            obj.verify = kwargs.get("verify")
        elif cfg_entry:
            obj.verify = cfg_entry["verify"]
        else:
            obj.verify = True

        if obj.session is None:
            obj.session = requests.Session()
            obj.session.auth = obj.auth
            obj.session.cert = obj.cert
            obj.session.verify = obj.verify
            obj.session.timeout = obj.timeout

        return obj

    def _init(self, *args, **kwargs):
        if "template" not in kwargs:
            kwargs["template"] = _FakePathTemplate(_artifactory_accessor)

        super(ArtifactoryPath, self)._init(*args, **kwargs)

    @property
    def top(self):
        obj = ArtifactoryPath(self.drive)
        obj.auth = self.auth
        obj.verify = self.verify
        obj.cert = self.cert
        obj.session = self.session
        obj.timeout = self.timeout
        return obj

    @property
    def parent(self):
        """
        The logical parent of the path.
        """
        obj = super(ArtifactoryPath, self).parent
        obj.auth = self.auth
        obj.verify = self.verify
        obj.cert = self.cert
        obj.session = self.session
        obj.timeout = self.timeout
        return obj

    @property
    def replication_status(self):
        """
        Get status of the repo replication
        :return:
            (dict): full response, where keys:
                {status}= never_run|incomplete(running or interrupted)|error|warn|ok|inconsistent
                {time}= time in ISO8601 format (yyyy-MM-dd'T'HH:mm:ss.SSSZ), or null if never completed
        """
        replication_url = self.drive + "/api/replication/" + self.repo
        replication_obj = self.joinpath(replication_url)
        resp = self._accessor.get_response(replication_obj).json()

        return resp

    def stat(self, pathobj=None):
        """
        Request remote file/directory status info
        Returns an object of class ArtifactoryFileStat.
        :param pathobj: (Optional) path like object for which to get stats.
            if None is provided then applied to ArtifactoryPath itself

        The following fields are available:
          ctime -- file creation time
          mtime -- file modification time
          created_by -- original uploader
          modified_by -- last user modifying the file
          mime_type -- MIME type of the file
          size -- file size
          sha1 -- SHA1 digest of the file
          sha256 -- SHA256 digest of the file
          md5 -- MD5 digest of the file
          is_dir -- 'True' if path is a directory
          children -- list of children names
        """
        pathobj = pathobj or self
        return self._accessor.stat(pathobj=pathobj)

    def with_name(self, name):
        """
        Return a new path with the file name changed.
        """
        obj = super(ArtifactoryPath, self).with_name(name)
        obj.auth = self.auth
        obj.verify = self.verify
        obj.cert = self.cert
        obj.session = self.session
        obj.timeout = self.timeout
        return obj

    def with_suffix(self, suffix):
        """
        Return a new path with the file suffix changed (or added, if none).
        """
        obj = super(ArtifactoryPath, self).with_suffix(suffix)
        obj.auth = self.auth
        obj.verify = self.verify
        obj.cert = self.cert
        obj.session = self.session
        obj.timeout = self.timeout
        return obj

    def archive(self, archive_type="zip", check_sum=False):
        """
        Convert URL to the new link to download specified folder as archive according to REST API.
        Requires Enable Folder Download to be set in artifactory.
        :param: archive_type (str): one of possible archive types (supports zip/tar/tar.gz/tgz)
        :param: check_sum (bool): defines if checksum is required along with download
        :return: raw object for download
        """
        if self.is_file():
            raise ArtifactoryException("Only folders could be archived")

        if archive_type not in ["zip", "tar", "tar.gz", "tgz"]:
            raise NotImplementedError(archive_type + " is not support by current API")

        archive_url = (
            self.drive + "/api/archive/download/" + self.repo + self.path_in_repo
        )
        archive_obj = self.joinpath(archive_url)
        archive_obj.session.params = {"archiveType": archive_type}

        if check_sum:
            archive_obj.session.params["includeChecksumFiles"] = True

        return archive_obj

    def relative_to(self, *other):
        """
        Return the relative path to another path identified by the passed
        arguments.  If the operation is not possible (because this is not
        a subpath of the other path), raise ValueError.
        """
        obj = super(ArtifactoryPath, self).relative_to(*other)
        obj.auth = self.auth
        obj.verify = self.verify
        obj.cert = self.cert
        obj.session = self.session
        obj.timeout = self.timeout
        return obj

    def joinpath(self, *args):
        """
        Combine this path with one or several arguments, and return a
        new path representing either a subpath (if all arguments are relative
        paths) or a totally different path (if one of the arguments is
        anchored).
        """
        obj = super(ArtifactoryPath, self).joinpath(*args)
        obj.auth = self.auth
        obj.verify = self.verify
        obj.cert = self.cert
        obj.session = self.session
        obj.timeout = self.timeout
        return obj

    def __truediv__(self, key):
        """
        Join two paths with '/'
        """
        obj = super(ArtifactoryPath, self).__truediv__(key)
        obj.auth = self.auth
        obj.verify = self.verify
        obj.cert = self.cert
        obj.session = self.session
        obj.timeout = self.timeout
        return obj

    def __rtruediv__(self, key):
        """
        Join two paths with '/'
        """
        obj = super(ArtifactoryPath, self).__truediv__(key)
        obj.auth = self.auth
        obj.verify = self.verify
        obj.cert = self.cert
        obj.session = self.session
        obj.timeout = self.timeout
        return obj

    if sys.version_info < (3,):
        __div__ = __truediv__
        __rdiv__ = __rtruediv__

    def _make_child(self, args):
        obj = super(ArtifactoryPath, self)._make_child(args)
        obj.auth = self.auth
        obj.verify = self.verify
        obj.cert = self.cert
        obj.session = self.session
        obj.timeout = self.timeout
        return obj

    def _make_child_relpath(self, args):
        obj = super(ArtifactoryPath, self)._make_child_relpath(args)
        obj.auth = self.auth
        obj.verify = self.verify
        obj.cert = self.cert
        obj.session = self.session
        obj.timeout = self.timeout
        return obj

    def __iter__(self):
        """Iterate over the files in this directory.  Does not yield any
        result for the special paths '.' and '..'.
        """
        for name in self._accessor.listdir(self):
            if name in [".", ".."]:
                # Yielding a path object for these makes little sense
                continue
            yield self._make_child_relpath(name)

    def read_text(self, encoding=None, errors=None):
        """
        Read file content
        :param encoding: file encoding, by default Requests makes educated guesses about the encoding of
            the response based on the HTTP headers
        :param errors: not implemented
        :return: (str) file content in string format
        """
        if errors:
            raise NotImplementedError("Encoding errors cannot be handled")

        response = self._accessor.get_response(self)
        if encoding:
            response.encoding = encoding

        return response.text

    def read_bytes(self):
        """
        Read file content as bytes
        :return: (bytes) file content in bytes format
        """
        response = self._accessor.get_response(self)
        return response.content

    def write_bytes(self, data):
        """
        Write file content as bytes
        :param data (bytes): Data to be written to file
        """
        md5 = hashlib.md5(data).hexdigest()
        sha1 = hashlib.sha1(data).hexdigest()
        sha256 = hashlib.sha256(data).hexdigest()

        fobj = io.BytesIO(data)
        self.deploy(fobj, md5=md5, sha1=sha1, sha256=sha256)
        return len(data)

    def write_text(self, data, encoding="utf-8", errors="strict"):
        """
        Write file content as text
        :param data (str): Text to be written to file
        """
        raw_data = data.encode(encoding, errors)
        return self.write_bytes(raw_data)

    def open(self, mode="r", buffering=-1, encoding=None, errors=None, newline=None):
        """
        Open the given Artifactory URI and return a file-like object
        HTTPResponse, as if it was a regular filesystem object.
        The only difference is that this object doesn't support seek()
        """
        if mode != "r" or buffering != -1 or encoding or errors or newline:
            raise NotImplementedError("Only the default open() arguments are supported")

        return self._accessor.open(self)

    def download_folder_archive(self, archive_type="zip", check_sum=False):
        """
        Convert URL to the new link to download specified folder as archive according to REST API.
        Requires Enable Folder Download to be set in artifactory.
        :param: archive_type (str): one of possible archive types (supports zip/tar/tar.gz/tgz)
        :param: check_sum (bool): defines if checksum is required along with download
        :return: raw object for download
        """
        return self._accessor.open(self.archive(archive_type, check_sum))

    def owner(self):
        """
        Returns file owner.
        This makes little sense for Artifactory, but to be consistent
        with pathlib, we return modified_by instead, if available.
        """
        return self._accessor.owner(self)

    def creator(self):
        """
        Returns file creator.
        This makes little sense for Artifactory, but to be consistent
        with pathlib, we return created_by instead, if available.
        """
        return self._accessor.creator(self)

    def is_dir(self):
        """
        Whether this path is a directory.
        """
        return self._accessor.is_dir(self)

    def is_file(self):
        """
        Whether this path is a regular file.
        """
        return self._accessor.is_file(self)

    def is_symlink(self):
        """
        Whether this path is a symlink.
        Since Artifactory doen't have special files, returns False.
        """
        return False

    def is_socket(self):
        """
        Whether this path is a socket.
        Since Artifactory doen't have special files, returns False.
        """
        return False

    def is_fifo(self):
        """
        Whether this path is a fifo.
        Since Artifactory doen't have special files, returns False.
        """
        return False

    def is_block_device(self):
        """
        Whether this path is a block device.
        Since Artifactory doen't have special files, returns False.
        """
        return False

    def is_char_device(self):
        """
        Whether this path is a character device.
        Since Artifactory doen't have special files, returns False.
        """
        return False

    def touch(self, mode=0o666, exist_ok=True):
        """
        Create a file if it doesn't exist.
        Mode is ignored by Artifactory.
        """
        if self.exists() and not exist_ok:
            raise OSError(17, "File exists", str(self))

        self._accessor.touch(self)

    def chmod(self, mode):
        """
        Throw NotImplementedError
        Changing access rights makes no sense for Artifactory.
        """
        raise NotImplementedError()

    def lchmod(self, mode):
        """
        Throw NotImplementedError
        Changing access rights makes no sense for Artifactory.
        """
        raise NotImplementedError()

    def symlink_to(self, target, target_is_directory=False):
        """
        Throw NotImplementedError
        Artifactory doesn't have symlinks
        """
        raise NotImplementedError()

    def deploy(
        self,
        fobj,
        md5=None,
        sha1=None,
        sha256=None,
        parameters={},
        explode_archive=None,
        explode_archive_atomic=None,
    ):
        """
        Upload the given file object to this path
        """
        return self._accessor.deploy(
            self,
            fobj,
            md5=md5,
            sha1=sha1,
            sha256=sha256,
            parameters=parameters,
            explode_archive=explode_archive,
            explode_archive_atomic=explode_archive_atomic,
        )

    def deploy_file(
        self,
        file_name,
        calc_md5=True,
        calc_sha1=True,
        calc_sha256=True,
        parameters={},
        explode_archive=False,
        explode_archive_atomic=False,
    ):
        """
        Upload the given file to this path
        """
        md5 = md5sum(file_name) if calc_md5 else None
        sha1 = sha1sum(file_name) if calc_sha1 else None
        sha256 = sha256sum(file_name) if calc_sha256 else None

        target = self

        if target.is_dir():
            target = target / pathlib.Path(file_name).name

        with open(file_name, "rb") as fobj:
            target.deploy(
                fobj,
                md5=md5,
                sha1=sha1,
                sha256=sha256,
                parameters=parameters,
                explode_archive=explode_archive,
                explode_archive_atomic=explode_archive_atomic,
            )

    def deploy_by_checksum(
        self,
        sha1=None,
        sha256=None,
        checksum=None,
        parameters={},
    ):
        """
        Deploy an artifact to the specified destination by checking if the
        artifact content already exists in Artifactory.

        :param pathobj: ArtifactoryPath object
        :param sha1: sha1Value
        :param sha256: sha256Value
        :param checksum: sha1Value or sha256Value
        """
        return self._accessor.deploy(
            self,
            fobj=None,
            sha1=sha1,
            sha256=sha256,
            checksum=checksum,
            by_checksum=True,
            parameters=parameters,
        )

    def deploy_deb(
        self, file_name, distribution, component, architecture, parameters={}
    ):
        """
        Convenience method to deploy .deb packages

        Keyword arguments:
        file_name -- full path to local file that will be deployed
        distribution -- debian distribution (e.g. 'wheezy')
        component -- repository component (e.g. 'main')
        architecture -- package architecture (e.g. 'i386')
        parameters -- attach any additional metadata
        """
        params = {
            "deb.distribution": distribution,
            "deb.component": component,
            "deb.architecture": architecture,
        }
        params.update(parameters)

        self.deploy_file(file_name, parameters=params)

    def copy(self, dst, suppress_layouts=False, fail_fast=False, dry_run=False):
        """
        Copy artifact from this path to destination.
        If files are on the same instance of artifactory, lightweight (local)
        copying will be attempted.

        The suppress_layouts parameter, when set to True, will allow artifacts
        from one path to be copied directly into another path without enforcing
        repository layouts. The default behaviour is to copy to the repository
        root, but remap the [org], [module], [baseVer], etc. structure to the
        target repository.

        fail_fast: parameter will fail and abort the operation upon receiving an error.
        dry_run: If true, distribution is only simulated.

        For example, if we have a builds repository using the default maven2
        repository where we publish our builds. We also have a published
        repository where a directory for production and a directory for
        staging environments should hold the current promoted builds. How do
        we copy the contents of a build over to the production folder?

        >>> from artifactory import ArtifactoryPath
        >>> source = ArtifactoryPath("http://example.com/artifactory/builds/product/product/1.0.0/")
        >>> dest = ArtifactoryPath("http://example.com/artifactory/published/production/")

        Using copy with the default, suppress_layouts=False, the artifacts inside
        builds/product/product/1.0.0/ will not end up in the published/production
        path as we intended, but rather the entire structure product/product/1.0.0
        is placed in the destination repo.

        >>> source.copy(dest)
        >>> for p in dest: print p
        http://example.com/artifactory/published/production/foo-0.0.1.gz
        http://example.com/artifactory/published/production/foo-0.0.1.pom

        >>> for p in ArtifactoryPath("http://example.com/artifactory/published/product/product/1.0.0.tar"):
        ...   print p
        http://example.com/artifactory/published/product/product/1.0.0/product-1.0.0.tar.gz
        http://example.com/artifactory/published/product/product/1.0.0/product-1.0.0.tar.pom

        Using copy with suppress_layouts=True, the contents inside our source are copied
        directly inside our dest as we intended.

        >>> source.copy(dest, suppress_layouts=True)
        >>> for p in dest: print p
        http://example.com/artifactory/published/production/foo-0.0.1.gz
        http://example.com/artifactory/published/production/foo-0.0.1.pom
        http://example.com/artifactory/published/production/product-1.0.0.tar.gz
        http://example.com/artifactory/published/production/product-1.0.0.tar.pom

        Returns:
            if dry_run==True (dict) response.json() else None
        """
        if self.drive.rstrip("/") == dst.drive.rstrip("/"):
            output = self._accessor.copy(
                self,
                dst,
                suppress_layouts=suppress_layouts,
                fail_fast=fail_fast,
                dry_run=dry_run,
            )
            return output
        else:
<<<<<<< HEAD
            if dry_run:
                logger.debug(
                    "Artifactory drive is different. Will do a standard upload"
                )
                return
=======
            stat = self.stat()
            if stat.is_dir:
                raise ArtifactoryException(
                    "Only files could be copied across different instances"
                )
>>>>>>> bd660511

            with self.open() as fobj:
                dst.deploy(fobj, md5=stat.md5, sha1=stat.sha1, sha256=stat.sha256)

    def move(self, dst, suppress_layouts=False, fail_fast=False, dry_run=False):
        """
        Move artifact from this path to destination.

        The suppress_layouts parameter, when set to True, will allow artifacts
        from one path to be moved directly into another path without enforcing
        repository layouts. The default behaviour is to move the repository
        root, but remap the [org], [module], [baseVer], etc. structure to the
        target repository.

        fail_fast: parameter will fail and abort the operation upon receiving an error.
        dry_run: If true, distribution is only simulated.

        Returns:
            if dry_run==True (dict) response.json() else None
        """
        if self.drive.rstrip("/") != dst.drive.rstrip("/"):
            raise NotImplementedError("Moving between instances is not implemented yet")

        output = self._accessor.move(
            self,
            dst,
            suppress_layouts=suppress_layouts,
            fail_fast=fail_fast,
            dry_run=dry_run,
        )
        return output

    @property
    def properties(self):
        """
        Fetch artifact properties
        """
        return self._accessor.get_properties(self)

    @properties.setter
    def properties(self, properties):
        properties_to_remove = set(self.properties) - set(properties)
        if properties_to_remove:
            self.del_properties(properties_to_remove, recursive=False)
        self.set_properties(properties, recursive=False)

    @properties.deleter
    def properties(self):
        self.del_properties(self.properties, recursive=False)

    def set_properties(self, properties, recursive=True):
        """
        Adds new or modifies existing properties listed in properties

        properties - is a dict which contains the property names and values to set.
                     Property values can be a list or tuple to set multiple values
                     for a key.
        recursive  - on folders property attachment is recursive by default. It is
                     possible to force recursive behavior.
        """
        if not properties:
            return

        # If URL > 13KB, nginx default raise error '414 Request-URI Too Large'
        MAX_SIZE = 50
        if len(properties) > MAX_SIZE:
            for chunk in chunks(properties, MAX_SIZE):
                self._accessor.set_properties(self, chunk, recursive)
        else:
            self._accessor.set_properties(self, properties, recursive)

    def del_properties(self, properties, recursive=None):
        """
        Delete properties listed in properties

        properties - iterable contains the property names to delete. If it is an
                     str it will be casted to tuple.
        recursive  - on folders property attachment is recursive by default. It is
                     possible to force recursive behavior.
        """
        return self._accessor.del_properties(self, properties, recursive)

    def aql(self, *args):
        """
        Send AQL query to Artifactory
        :param args:
        :return:
        """
        aql_query_url = "{}/api/search/aql".format(self.drive.rstrip("/"))
        aql_query_text = self.create_aql_text(*args)
        logger.debug(f"AQL query request text: {aql_query_text}")
        response = self.session.post(aql_query_url, data=aql_query_text)
        raise_for_status(response)
        content = response.json()
        return content["results"]

    @staticmethod
    def create_aql_text(*args):
        """
        Create AQL query from string or list or dict arguments
        """
        aql_query_text = ""
        for arg in args:
            if isinstance(arg, dict):
                arg = "({})".format(json.dumps(arg))
            elif isinstance(arg, list):
                arg = "({})".format(json.dumps(arg)).replace("[", "").replace("]", "")
            aql_query_text += arg

        return aql_query_text

    def from_aql(self, result):
        """
        Convert raw AQL result to pathlib object
        :param result: ONE raw result
        :return:
        """
        result_type = result.get("type")
        if result_type not in ("file", "folder"):
            raise ArtifactoryException(
                f"Path object with type '{result_type}' doesn't support. File or folder only"
            )

        result_path = "{}/{repo}/{path}/{name}".format(self.drive.rstrip("/"), **result)
        obj = ArtifactoryPath(
            result_path,
            auth=self.auth,
            verify=self.verify,
            cert=self.cert,
            session=self.session,
            timeout=self.timeout,
        )
        return obj

    def promote_docker_image(
        self, source_repo, target_repo, docker_repo, tag, copy=False
    ):
        """
        Promote Docker image from source repo to target repo
        :param source_repo: source repository
        :param target_repo: target repository
        :param docker_repo: Docker repository to promote
        :param tag: Docker tag to promote
        :param copy: (bool) whether to move the image or copy it
        :return:
        """
        promote_url = "{}/api/docker/{}/v2/promote".format(
            self.drive.rstrip("/"), source_repo
        )
        promote_data = {
            "targetRepo": target_repo,
            "dockerRepository": docker_repo,
            "tag": tag,
            "copy": copy,
        }
        response = self.session.post(promote_url, json=promote_data)
        raise_for_status(response)

    @property
    def repo(self):
        return self._root.replace("/", "")

    @property
    def path_in_repo(self):
        parts = self.parts
        path_in_repo = "/" + "/".join(parts[1:])
        return path_in_repo

    def find_user(self, name):
        obj = User(self, name, email="", password=None)
        if obj.read():
            return obj
        return None

    def find_group(self, name):
        obj = Group(self, name)
        if obj.read():
            return obj
        return None

    def find_repository_local(self, name):
        obj = RepositoryLocal(self, name)
        if obj.read():
            return obj
        return None

    def find_repository_virtual(self, name):
        obj = RepositoryVirtual(self, name)
        if obj.read():
            return obj
        return None

    def find_repository_remote(self, name):
        obj = RepositoryRemote(self, name)
        if obj.read():
            return obj
        return None

    def find_repository(self, name):
        try:
            return self.find_repository_local(name)
        except ArtifactoryException:
            pass

        try:
            return self.find_repository_remote(name)
        except ArtifactoryException:
            pass

        try:
            return self.find_repository_virtual(name)
        except ArtifactoryException:
            pass

        return None

    def find_permission_target(self, name):
        obj = PermissionTarget(self, name)
        if obj.read():
            return obj
        return None

    def find_project(self, project_key):
        obj = Project(self, project_key)
        if obj.read():
            return obj
        return None

    def writeto(self, out, chunk_size=1024, progress_func=log_download_progress):
        """
        Downloads large file in chunks and and call a progress function.

        :param out: file path of output file
        :param chunk_size: chunk size in bytes. eg 1024*1024 is 1MiB
        :param progress_func: Provide custom function to print output or suppress print by setting to None
        :return: None
        """
        if isinstance(out, str) or isinstance(out, pathlib.Path):
            context = open(out, "wb")
        else:
            context = nullcontext(out)

        with context as file:
            self._accessor.writeto(self, file, chunk_size, progress_func)

    def _get_all(self, lazy: bool, url=None, key="name", cls=None):
        """
        Create a list of objects from the given endpoint

        :param url: A URL where to find objects
        :param lazy: `True` if we don't need anything except object's name
        :param key: Primary key for objects
        :param cls: Create objects of this class
        "return: A list of found objects
        """
        if cls is Project:
            request_url = self.drive.rstrip("/artifactory") + url
        else:
            request_url = self.drive + url
        response = self.session.get(request_url, auth=self.auth)
        raise_for_status(response)
        response_json = response.json()
        results = []
        for i in response_json:
            if cls is Repository:
                item = Repository.create_by_type(i["type"], self, i[key])
            else:
                item = cls(self, i[key])
            if not lazy:
                item.read()
            results.append(item)
        return results

    def get_users(self, lazy=False):
        """
        Get all users

        :param lazy: `True` if we don't need anything except object's name
        """
        return self._get_all(url="/api/security/users", key="name", cls=User, lazy=lazy)

    def get_groups(self, lazy=False):
        """
        Get all groups

        :param lazy: `True` if we don't need anything except object's name
        """
        return self._get_all(
            url="/api/security/groups", key="name", cls=Group, lazy=lazy
        )

    def get_repositories(self, lazy=False):
        """
        Get all repositories

        :param lazy: `True` if we don't need anything except object's name
        """
        return self._get_all(
            url="/api/repositories", key="key", cls=Repository, lazy=lazy
        )

    def get_permissions(self, lazy=False):
        """
        Get all permissions

        :param lazy: `True` if we don't need anything except object's name
        """
        return self._get_all(
            url="/api/security/permissions", key="name", cls=PermissionTarget, lazy=lazy
        )

    def get_projects(self, lazy=False):
        """
        Get all projects

        :param lazy: `True` if we don't need anything except object's name
        """
        return self._get_all(
            url="/access/api/v1/projects", key="project_key", cls=Project, lazy=lazy
        )


class ArtifactorySaaSPath(ArtifactoryPath):
    """Class for SaaS Artifactory"""

    _flavour = _saas_artifactory_flavour

    def chmod(self, mode):
        """
        Throw NotImplementedError
        Changing access rights makes no sense for Artifactory.
        """
        raise NotImplementedError()

    def lchmod(self, mode):
        """
        Throw NotImplementedError
        Changing access rights makes no sense for Artifactory.
        """
        raise NotImplementedError()

    def symlink_to(self, target, target_is_directory=False):
        """
        Throw NotImplementedError
        Artifactory doesn't have symlinks
        """
        raise NotImplementedError()


class ArtifactoryBuild:
    __slots__ = ("name", "last_started", "build_manager")

    def __init__(self, name, last_started, build_manager):
        self.name = name
        self.last_started = last_started
        self.build_manager = build_manager

    def __repr__(self):
        return self.name

    def __str__(self):
        return self.name

    @property
    def runs(self):
        """
        Get information about build runs
        :return: List[ArtifactoryBuildRun]
        """
        return self.build_manager.get_build_runs(self.name)


class ArtifactoryBuildRun:
    __slots__ = ("run_number", "started", "build_name", "build_manager")

    def __init__(self, run_number, started, build_name, build_manager):
        self.run_number = run_number
        self.started = started
        self.build_name = build_name
        self.build_manager = build_manager

    def __repr__(self):
        return self.run_number

    def __str__(self):
        return self.run_number

    @property
    def info(self):
        """
        Get information about specified build run
        :return: (dict) json response with build run info
        """
        return self.build_manager.get_build_info(self.build_name, self.run_number)

    def diff(self, build_num_to_compare):
        """
        Compares build with build_number1 to build_number2
        :param build_num_to_compare: number of second build to compare
        :return: (dict) json response with difference
        """

        diff = self.build_manager.get_build_diff(
            self.build_name, self.run_number, build_num_to_compare
        )
        return diff

    def promote(
        self,
        ci_user,
        properties,
        status="staged",
        comment="",
        dry_run=False,
        dependencies=False,
        scopes=None,
        target_repo="",
        source_repo="",
        fail_fast=True,
        require_copy=False,
        artifacts=True,
    ):
        """
        Change the status of a build, optionally moving or copying the build's artifacts and its dependencies to a
        target repository and setting properties on promoted artifacts.
        All artifacts from all scopes are included by default while dependencies are not. Scopes are additive (or).
        :param status: new build status (any string)
        :param comment: An optional comment describing the reason for promotion. Default: ""
        :param ci_user: The user that invoked promotion from the CI server
        :param dry_run: run without executing any operation in Artifactory, but get the results to check if
            the operation can succeed. Default: false
        :param source_repo: optional repository from which the build's artifacts will be copied/moved
        :param target_repo: optional repository to move or copy the build's artifacts and/or dependencies
        :param require_copy: whether to copy instead of move, when a target repository is specified. Default: false
        :param artifacts: whether to move/copy the build's artifacts. Default: true
        :param dependencies: whether to move/copy the build's dependencies. Default: false.
        :param scopes: an array of dependency scopes to include when "dependencies" is true
        :param properties: (dict) properties to attach to the build's artifacts (regardless if "targetRepo" is used).
        :param fail_fast: fail and abort the operation upon receiving an error. Default: true
        :return: None
        """

        self.build_manager.promote_build(
            self.build_name,
            self.run_number,
            ci_user,
            properties,
            status,
            comment,
            dry_run,
            dependencies,
            scopes,
            target_repo,
            source_repo,
            fail_fast,
            require_copy,
            artifacts,
        )


class ArtifactoryBuildManager(ArtifactoryPath):
    def __new__(cls, *args, **kwargs):
        obj = super().__new__(cls, *args, **kwargs)
        obj.project = kwargs.get("project", "")
        return obj

    @property
    def builds(self):
        """
        Get all available builds on Artifactory
        :return: (list) list of available build names
        """
        all_builds = []
        url = ""
        if self.project:
            url = f"?project='{self.project}'"

        resp = self._get_build_api_response(url)
        if "builds" in resp:
            for build in resp["builds"]:
                arti_build = ArtifactoryBuild(
                    name=build["uri"][1:],
                    last_started=build["lastStarted"],
                    build_manager=self,
                )
                all_builds.append(arti_build)

        return all_builds

    def get_build_runs(self, build_name):
        """
        Get information about build runs
        :param build_name: name of the build
        :return: List[ArtifactoryBuildRun]
        """
        resp = self._get_info(build_name)
        all_runs = []
        if "buildsNumbers" not in resp:
            print("No build runs for requested build")
        else:
            for build_run in resp["buildsNumbers"]:
                artifactory_run = ArtifactoryBuildRun(
                    run_number=build_run["uri"][1:],
                    started=build_run["started"],
                    build_name=build_name,
                    build_manager=self,
                )
                all_runs.append(artifactory_run)

        return all_runs

    def get_build_info(self, build_name, build_number):
        """
        Get information about specified build run
        :param build_name: name of the build
        :param build_number: number of the build to query
        :return: (dict) json response with build run info
        """
        return self._get_info(build_name, build_number)

    def _get_info(self, build_name, build_number=""):
        url = build_name
        if build_number:
            url += f"/{build_number}"
        return self._get_build_api_response(url)

    def _get_build_api_response(self, url):
        url = f"{self.drive}/api/build/{url}"
        obj = self.joinpath(url)
        resp = self._accessor.get_response(obj).json()
        return resp

    def get_build_diff(self, build_name, build_number1, build_number2):
        """
        Compares build with build_number1 to build_number2
        :param build_name: name of the build
        :param build_number1: number of the build
        :param build_number2: number of second build to compare
        :return: (dict) json response with difference
        """
        url = f"{build_name}/{build_number1}?diff={build_number2}"
        return self._get_build_api_response(url)

    def promote_build(
        self,
        build_name,
        build_number,
        ci_user,
        properties,
        status="staged",
        comment="",
        dry_run=False,
        dependencies=False,
        scopes=None,
        target_repo="",
        source_repo="",
        fail_fast=True,
        require_copy=False,
        artifacts=True,
    ):
        """
        Change the status of a build, optionally moving or copying the build's artifacts and its dependencies to a
        target repository and setting properties on promoted artifacts.
        All artifacts from all scopes are included by default while dependencies are not. Scopes are additive (or).
        :param build_name: name of the build
        :param build_number: number of the build to promote
        :param status: new build status (any string)
        :param comment: An optional comment describing the reason for promotion. Default: ""
        :param ci_user: The user that invoked promotion from the CI server
        :param dry_run: run without executing any operation in Artifactory, but get the results to check if
            the operation can succeed. Default: false
        :param source_repo: optional repository from which the build's artifacts will be copied/moved
        :param target_repo: optional repository to move or copy the build's artifacts and/or dependencies
        :param require_copy: whether to copy instead of move, when a target repository is specified. Default: false
        :param artifacts: whether to move/copy the build's artifacts. Default: true
        :param dependencies: whether to move/copy the build's dependencies. Default: false.
        :param scopes: an array of dependency scopes to include when "dependencies" is true
        :param properties: (dict) properties to attach to the build's artifacts (regardless if "targetRepo" is used).
        :param fail_fast: fail and abort the operation upon receiving an error. Default: true
        :return:
        """
        url = f"/api/build/promote/{build_name}/{build_number}"

        if not isinstance(properties, dict):
            raise ArtifactoryException("properties must be a dict")

        iso_time = datetime.datetime.now().astimezone().isoformat()
        params = {
            "status": status,
            "comment": comment,
            "ciUser": ci_user,
            "timestamp": iso_time,
            "dryRun": dry_run,
            "copy": require_copy,
            "artifacts": artifacts,
            "dependencies": dependencies,
            "properties": properties,
            "failFast": fail_fast,
        }
        if source_repo:
            params["sourceRepo"] = source_repo

        if target_repo:
            params["targetRepo"] = target_repo

        if dependencies:
            if not scopes:
                raise ArtifactoryException(
                    "Dependencies set to True but no scopes provided"
                )

            if not isinstance(scopes, list):
                raise ArtifactoryException("scopes must be a list")

            params["scopes"] = scopes

        self.rest_post(
            url,
            params=params,
            session=self.session,
            verify=self.verify,
            cert=self.cert,
            timeout=self.timeout,
        )


def walk(pathobj, topdown=True):
    """
    os.walk like function to traverse the URI like a file system.

    The only difference is that this function takes and returns Path objects
    in places where original implementation will return strings
    """
    dirs = []
    nondirs = []
    for child in pathobj:
        relpath = str(child.relative_to(str(pathobj)))
        if relpath.startswith("/"):
            relpath = relpath[1:]
        if relpath.endswith("/"):
            relpath = relpath[:-1]
        if child.is_dir():
            dirs.append(relpath)
        else:
            nondirs.append(relpath)
    if topdown:
        yield pathobj, dirs, nondirs
    for dir in dirs:
        for result in walk(pathobj / dir):
            yield result
    if not topdown:
        yield pathobj, dirs, nondirs<|MERGE_RESOLUTION|>--- conflicted
+++ resolved
@@ -1931,19 +1931,17 @@
             )
             return output
         else:
-<<<<<<< HEAD
+            stat = self.stat()
+            if stat.is_dir:
+                raise ArtifactoryException(
+                    "Only files could be copied across different instances"
+                )
+
             if dry_run:
                 logger.debug(
                     "Artifactory drive is different. Will do a standard upload"
                 )
                 return
-=======
-            stat = self.stat()
-            if stat.is_dir:
-                raise ArtifactoryException(
-                    "Only files could be copied across different instances"
-                )
->>>>>>> bd660511
 
             with self.open() as fobj:
                 dst.deploy(fobj, md5=stat.md5, sha1=stat.sha1, sha256=stat.sha256)
