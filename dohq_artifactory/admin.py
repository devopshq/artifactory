import logging
import random
import string
import sys
import time

import jwt
import requests

from dohq_artifactory.exception import ArtifactoryException


def rest_delay():
    time.sleep(0.5)


def raise_errors(r):
    try:
        r.raise_for_status()
    except requests.HTTPError as e:
        if e.response.status_code >= 400:
            raise ArtifactoryException(e.response.text)
        else:
            raise e


def _old_function_for_secret(pw_len=16):
    alphabet_lower = "abcdefghijklmnopqrstuvwxyz"
    alphabet_upper = alphabet_lower.upper()
    alphabet_len = len(alphabet_lower)
    pwlist = []

    for i in range(pw_len // 3):
        r_0 = random.randrange(alphabet_len)
        r_1 = random.randrange(alphabet_len)
        r_2 = random.randrange(10)

        pwlist.append(alphabet_lower[r_0])
        pwlist.append(alphabet_upper[r_1])
        pwlist.append(str(r_2))

    for i in range(pw_len - len(pwlist)):
        r_0 = random.randrange(alphabet_len)

        pwlist.append(alphabet_lower[r_0])

    random.shuffle(pwlist)

    result = "".join(pwlist)

    return result


def _new_function_with_secret_module(pw_len=16):
    import secrets

    return "".join(secrets.choice(string.ascii_letters) for i in range(pw_len))


if sys.version_info < (3, 6):
    generate_password = _old_function_for_secret
else:
    generate_password = _new_function_with_secret_module


class AdminObject(object):
    _uri = None

    def __init__(self, artifactory):
        self.additional_params = {}
        self.raw = None
        self.name = None

        self._artifactory = artifactory
        self._auth = self._artifactory.auth
        self._session = self._artifactory.session

    def _create_json(self):
        """
        Function prepare JSON which send for create or update event
        :return: dict
        """
        raise NotImplementedError()

    def create(self):
        """
        Create object
        :return: None
        """
        logging.debug("Create {x.__class__.__name__} [{x.name}]".format(x=self))
        self._create_and_update(self._session.put)

    def _create_and_update(self, method):
        """
        Create or update request, re-read object from Artifactory
        :return: None
        """
        data_json = self._create_json()
        data_json.update(self.additional_params)
        request_url = self._artifactory.drive + "/api/{uri}/{x.name}".format(
            uri=self._uri, x=self
        )
        r = method(
            request_url,
            json=data_json,
            headers={"Content-Type": "application/json"},
            auth=self._auth,
        )
        raise_errors(r)
        rest_delay()
        self.read()

    def _read_response(self, response):
        """
        Read response (JSON) and fill object
        :param response: JSON returned from Artifactory
        :return: None
        """
        raise NotImplementedError()

    def read(self):
        """
        Read object from artifactory. Fill object if exist
        :return:
        True if object exist,
        False else
        """
        logging.debug("Read {x.__class__.__name__} [{x.name}]".format(x=self))
        request_url = self._artifactory.drive + "/api/{uri}/{x.name}".format(
            uri=self._uri, x=self
        )
        r = self._session.get(
            request_url,
            auth=self._auth,
        )
        if 404 == r.status_code or 400 == r.status_code:
            logging.debug(
                "{x.__class__.__name__} [{x.name}] does not exist".format(x=self)
            )
            return False
        else:
            logging.debug("{x.__class__.__name__} [{x.name}] exist".format(x=self))
            raise_errors(r)
            response = r.json()
            self.raw = response
            self._read_response(response)
            return True

    def list(self):
        """
        List object from artifactory.
        :return:
        List of objects
        """
        # logging.debug('List {x.__class__.__name__} [{x.name}]'.format(x=self))
        request_url = self._artifactory.drive + "/api/{uri}".format(uri=self._uri)
        response = self._session.get(
            request_url,
            auth=self._auth,
        )
        if response.status_code == 200:
            # logging.debug('{x.__class__.__name__} [{x.name}] does not exist'.format(x=self))
            json_response = response.json()
            return [item.get("name") for item in json_response]
        else:
            # logging.debug('{x.__class__.__name__} [{x.name}] exist'.format(x=self))
            return "failed"

    def update(self):
        """
        Update object
        :return: None
        """
        logging.debug("Create {x.__class__.__name__} [{x.name}]".format(x=self))
        self._create_and_update(self._session.post)

    def delete(self):
        """
        Remove object
        :return: None
        """
        logging.debug("Remove {x.__class__.__name__} [{x.name}]".format(x=self))
        request_url = self._artifactory.drive + "/api/{uri}/{x.name}".format(
            uri=self._uri, x=self
        )
        r = self._session.delete(
            request_url,
            auth=self._auth,
        )
        raise_errors(r)
        rest_delay()


class User(AdminObject):
    _uri = "security/users"

    def __init__(
        self,
        artifactory,
        name,
        email=None,
        password=None,
        disable_ui=False,
        profile_updatable=True,
<<<<<<< HEAD
        admin=False,
=======
>>>>>>> fe3f5400
    ):
        super(User, self).__init__(artifactory)

        self.name = name
        self.email = email

        self.password = password
        self.admin = admin
        self.profileUpdatable = profile_updatable
        self.disableUIAccess = disable_ui
        self.internalPasswordDisabled = False
        self._groups = []

        self._lastLoggedIn = None
        self._realm = None

    def _create_json(self):
        """
        JSON Documentation: https://www.jfrog.com/confluence/display/RTF/Security+Configuration+JSON
        """
        data_json = {
            "name": self.name,
            "email": self.email,
            "password": self.password,
            "admin": self.admin,
            "profileUpdatable": self.profileUpdatable,
            "disableUIAccess": self.disableUIAccess,
            "internalPasswordDisabled": self.internalPasswordDisabled,
            "groups": self._groups,
        }
        return data_json

    def _read_response(self, response):
        """
        JSON Documentation: https://www.jfrog.com/confluence/display/RTF/Security+Configuration+JSON
        """
        # self.password = ''  # never returned
        self.name = response["name"]
        self.email = response.get("email", None)
        self.admin = response["admin"]
        self.profileUpdatable = response["profileUpdatable"]
        self.disableUIAccess = response["disableUIAccess"]
        self.internalPasswordDisabled = response["internalPasswordDisabled"]
        self._groups = response["groups"] if "groups" in response else []
        self._lastLoggedIn = (
            response["lastLoggedIn"] if "lastLoggedIn" in response else []
        )
        self._realm = response["realm"] if "realm" in response else []

    def add_to_group(self, group):
        if isinstance(group, Group):
            group = group.name
        self._groups.append(group)

    @property
    def encryptedPassword(self):
        if self.password is None:
            raise ArtifactoryException(
                "Please, set [self.password] before query encryptedPassword"
            )
        logging.debug("User get encrypted password [{x.name}]".format(x=self))
        request_url = self._artifactory.drive + "/api/security/encryptedPassword"
        r = self._session.get(
            request_url,
            auth=(self.name, self.password),
        )
        raise_errors(r)
        encryptedPassword = r.text
        return encryptedPassword

    @property
    def lastLoggedIn(self):
        return self._lastLoggedIn

    @property
    def realm(self):
        return self._realm

    @property
    def groups(self):
        return [self._artifactory.find_group(x) for x in self._groups]


class Group(AdminObject):
    _uri = "security/groups"

    def __init__(self, artifactory, name):
        super(Group, self).__init__(artifactory)

        self.name = name
        self.description = ""
        self.autoJoin = False
        self.realm = "artifactory"
        self.realmAttributes = None

    def _create_json(self):
        """
        JSON Documentation: https://www.jfrog.com/confluence/display/RTF/Security+Configuration+JSON
        """
        data_json = {
            "name": self.name,
            "description": self.description,
            "autoJoin": self.autoJoin,
            "realm": self.realm,
        }
        return data_json

    def _read_response(self, response):
        """
        JSON Documentation: https://www.jfrog.com/confluence/display/RTF/Security+Configuration+JSON
        """
        self.name = response["name"]
        self.description = response.get("description", None)
        self.autoJoin = response["autoJoin"]
        self.realm = response["realm"]
        self.realmAttributes = response.get("realmAttributes", None)


class GroupLDAP(Group):
    def __init__(self, artifactory, name, realmAttributes=None):
        # Must be lower case: https://www.jfrog.com/confluence/display/RTF/LDAP+Groups#LDAPGroups-UsingtheRESTAPI
        name = name.lower()
        super(GroupLDAP, self).__init__(artifactory, name)
        self.realm = "ldap"
        self.realmAttributes = realmAttributes

    def _create_json(self):
        """
        JSON Documentation: https://www.jfrog.com/confluence/display/RTF/Security+Configuration+JSON
        """
        data_json = super(GroupLDAP, self)._create_json()
        data_json.update({"realmAttributes": self.realmAttributes, "external": True})
        return data_json


class Repository(AdminObject):
    # List packageType from wiki:
    # https://www.jfrog.com/confluence/display/RTF/Repository+Configuration+JSON#RepositoryConfigurationJSON-application/vnd.org.jfrog.artifactory.repositories.LocalRepositoryConfiguration+json
    MAVEN = "maven"
    GRADLE = "gradle"
    IVY = "ivy"
    SBT = "sbt"
    NUGET = "nuget"
    GEMS = "gems"
    NPM = "npm"
    BOWER = "bower"
    DEBIAN = "debian"
    COMPOSER = "composer"
    PYPI = "pypi"
    DOCKER = "docker"
    VAGRANT = "vagrant"
    GITLFS = "gitlfs"
    YUM = "yum"
    CONAN = "conan"
    CHEF = "chef"
    PUPPET = "puppet"
    GENERIC = "generic"

    # List dockerApiVersion from wiki:
    V1 = "V1"
    V2 = "V2"

    @staticmethod
    def create_by_type(type: str, artifactory, name):
        if type == "LOCAL":
            return RepositoryLocal(artifactory, name)
        elif type == "REMOTE":
            return RepositoryRemote(artifactory, name)
        elif type == "VIRTUAL":
            return RepositoryVirtual(artifactory, name)
        else:
            return None


class RepositoryLocal(Repository):
    _uri = "repositories"

    def __init__(
        self,
        artifactory,
        name,
        packageType=Repository.GENERIC,
        dockerApiVersion=Repository.V1,
    ):
        super(RepositoryLocal, self).__init__(artifactory)
        self.name = name
        self.description = ""
        self.packageType = packageType
        self.repoLayoutRef = "maven-2-default"
        self.archiveBrowsingEnabled = True
        self.dockerApiVersion = dockerApiVersion

    def _create_json(self):
        """
        JSON Documentation: https://www.jfrog.com/confluence/display/RTF/Repository+Configuration+JSON
        """
        data_json = {
            "rclass": "local",
            "key": self.name,
            "description": self.description,
            "packageType": self.packageType,
            "notes": "",
            "includesPattern": "**/*",
            "excludesPattern": "",
            "repoLayoutRef": self.repoLayoutRef,
            "dockerApiVersion": self.dockerApiVersion,
            "checksumPolicyType": "client-checksums",
            "handleReleases": True,
            "handleSnapshots": True,
            "maxUniqueSnapshots": 0,
            "snapshotVersionBehavior": "unique",
            "suppressPomConsistencyChecks": True,
            "blackedOut": False,
            "propertySets": [],
            "archiveBrowsingEnabled": self.archiveBrowsingEnabled,
            "yumRootDepth": 0,
        }
        return data_json

    def _read_response(self, response):
        """
        JSON Documentation: https://www.jfrog.com/confluence/display/RTF/Repository+Configuration+JSON
        """
        self.name = response["key"]
        self.description = response.get("description")
        self.repoLayoutRef = response.get("repoLayoutRef")
        self.archiveBrowsingEnabled = response.get("archiveBrowsingEnabled")


class RepositoryVirtual(AdminObject):
    _uri = "repositories"
    BOWER = "bower"
    CHEF = "chef"
    CRAN = "cran"
    DOCKER = "docker"
    GEMS = "gems"
    GENERIC = "generic"
    GO = "go"
    GRADLE = "gradle"
    HELM = "helm"
    IVY = "ivy"
    MAVEN = "maven"
    NPM = "npm"
    NUGET = "nuget"
    P2 = "p2"
    PUPPET = "puppet"
    PYPI = "pypi"
    RPM = "rpm"
    SBT = "sbt"
    YUM = "yum"

    def __init__(
        self, artifactory, name, repositories=None, packageType=Repository.GENERIC
    ):
        super(RepositoryVirtual, self).__init__(artifactory)
        self.name = name
        self.description = ""
        self.notes = ""
        self.packageType = packageType
        self._repositories = repositories

    def _create_json(self):
        """
        JSON Documentation: https://www.jfrog.com/confluence/display/RTF/Repository+Configuration+JSON
        """
        data_json = {
            "rclass": "virtual",
            "key": self.name,
            "description": self.description,
            "packageType": self.packageType,
            "repositories": self._repositories,
            "notes": self.notes,
        }

        return data_json

    def _read_response(self, response):
        """
        JSON Documentation: https://www.jfrog.com/confluence/display/RTF/Repository+Configuration+JSON
        """
        rclass = response["rclass"]
        if rclass != "virtual":
            raise ArtifactoryException(
                "Repositiry '{}' have '{}', but expect 'virtual'".format(
                    self.name, rclass
                )
            )

        self.name = response["key"]
        self.description = response["description"]
        self.packageType = response["packageType"]
        self._repositories = response["repositories"]

    @property
    def repositories(self):
        return [self._artifactory.find_repository_local(x) for x in self._repositories]


class RepositoryRemote(Repository):
    _uri = "repositories"

    def __init__(
        self,
        artifactory,
        name,
        url=None,
        packageType=Repository.GENERIC,
        dockerApiVersion=Repository.V1,
    ):
        super(RepositoryRemote, self).__init__(artifactory)
        self.name = name
        self.description = ""
        self.packageType = packageType
        self.repoLayoutRef = "maven-2-default"
        self.archiveBrowsingEnabled = True
        self.dockerApiVersion = dockerApiVersion
        self.url = url

    def _create_json(self):
        """
        JSON Documentation: https://www.jfrog.com/confluence/display/RTF/Repository+Configuration+JSON
        """
        data_json = {
            "rclass": "remote",
            "key": self.name,
            "description": self.description,
            "packageType": self.packageType,
            "notes": "",
            "includesPattern": "**/*",
            "excludesPattern": "",
            "repoLayoutRef": self.repoLayoutRef,
            "dockerApiVersion": self.dockerApiVersion,
            "checksumPolicyType": "client-checksums",
            "handleReleases": True,
            "handleSnapshots": True,
            "maxUniqueSnapshots": 0,
            "snapshotVersionBehavior": "unique",
            "suppressPomConsistencyChecks": True,
            "blackedOut": False,
            "propertySets": [],
            "archiveBrowsingEnabled": self.archiveBrowsingEnabled,
            "yumRootDepth": 0,
            "url": self.url,
            "debianTrivialLayout": False,
            "maxUniqueTags": 0,
            "xrayIndex": False,
            "calculateYumMetadata": False,
            "enableFileListsIndexing": False,
            "optionalIndexCompressionFormats": ["bz2", "lzma", "xz"],
            "downloadRedirect": False,
        }
        return data_json

    def _read_response(self, response):
        """
        JSON Documentation: https://www.jfrog.com/confluence/display/RTF/Repository+Configuration+JSON
        """
        self.name = response["key"]
        self.description = response.get("description")
        self.repoLayoutRef = response.get("repoLayoutRef")
        self.archiveBrowsingEnabled = response.get("archiveBrowsingEnabled")


class PermissionTarget(AdminObject):
    _uri = "security/permissions"

    # Docs: https://www.jfrog.com/confluence/display/RTF/Security+Configuration+JSON
    ADMIN = "m"
    DELETE = "d"
    DEPLOY = "w"
    ANNOTATE = "n"
    READ = "r"

    ROLE_ADMIN = (ADMIN, DELETE, DEPLOY, ANNOTATE, READ)
    ROLE_DELETE = (DELETE, DEPLOY, ANNOTATE, READ)
    ROLE_DEPLOY = (DEPLOY, ANNOTATE, READ)
    ROLE_ANNOTATE = (ANNOTATE, READ)
    ROLE_READ = READ

    def __init__(self, artifactory, name):
        super(PermissionTarget, self).__init__(artifactory)
        self.name = name
        self.includesPattern = "**"
        self.excludesPattern = ""
        self._repositories = []
        self._users = {}
        self._groups = {}

    def _create_json(self):
        """
        JSON Documentation: https://www.jfrog.com/confluence/display/RTF/Security+Configuration+JSON
        """
        data_json = {
            "name": self.name,
            "includesPattern": self.includesPattern,
            "excludesPattern": self.excludesPattern,
            "repositories": self._repositories,
            "principals": {"users": self._users, "groups": self._groups},
        }
        return data_json

    def _read_response(self, response):
        """
        JSON Documentation: https://www.jfrog.com/confluence/display/RTF/Security+Configuration+JSON
        """
        self.name = response["name"]
        self.includesPattern = response["includesPattern"]
        self.excludesPattern = response["excludesPattern"]
        self._repositories = response.get("repositories", [])
        if "principals" in response:
            if "users" in response["principals"]:
                self._users = response["principals"]["users"]
            if "groups" in response["principals"]:
                self._groups = response["principals"]["groups"]

    def add_repository(self, *args):
        self._repositories.extend([x if isinstance(x, str) else x.name for x in args])

    @staticmethod
    def _add_principals(name, permissions, principals):
        if isinstance(permissions, str):
            permissions = [permissions]
        permissions = list(set(permissions))
        if isinstance(name, AdminObject):
            name = name.name
        principals[name] = permissions

    def add_user(self, name, permissions):
        self._add_principals(name, permissions, self._users)

    def add_group(self, name, permissions):
        self._add_principals(name, permissions, self._groups)

    @property
    def repositories(self):
        return [self._artifactory.find_repository_local(x) for x in self._repositories]

    def update(self):
        # POST method for permissions is not implemented by artifactory
        self.create()


class Token(AdminObject):
    _uri = "security/token"

    def __init__(
        self,
        artifactory,
        username=None,
        scope=None,
        expires_in=None,
        refreshable=None,
        audience=None,
        grant_type=None,
        jwt_token=None,
        token_id=None,
    ):
        from collections import defaultdict

        super(Token, self).__init__(artifactory)

        # TODO: Communicate that for creation and stuff
        # username or scope is necessary
        # and for deletion jwt_token or token_id is mandatory
        # Either or is optional
        if not (username or scope or jwt_token or token_id):
            raise TypeError("Require either username or scope as argument")

        if username is None:
            username = self._artifactory.session.auth.username

        self._request_keys = [
            "username",
            "scope",
            "expires_in",
            "refreshable",
            "audience",
            "grant_type",
        ]

        self._deletion_keys = ["token_id", ("jwt_token", "token")]

        for key in [*self._request_keys, *self._deletion_keys]:
            if isinstance(key, tuple):
                key = key[0]
            self.__dict__[key] = locals().get(key)

        self.grant_type = grant_type
        self.tokens = defaultdict(dict)
        del self.additional_params

    def _create_and_update(self):
        """
        Create Token, Refresh Token:
        POST security/token
          grant_type
          username
          scope
          expires
          refreshable
          audience
        To refresh:
          TODO: not implemented yet
          grant_type=refresh_token
          refresh_token=...
          # TODO: access_token is mutually exclusive to username
          access_token=...
        :return: None
        """
        payload = self._prepare_request()
        request_url = self._artifactory.drive + "/api/{uri}".format(uri=self._uri)
        r = self._session.post(
            request_url,
            data=payload,
            headers={"Content-Type": "application/x-www-form-urlencoded"},
            auth=self._auth,
        )

        if r.json().get("error_description"):
            r.reason = r.json().get("error_description")
        r.raise_for_status()
        response = r.json()
        access_token = response.get("access_token")
        access_token_decoded = jwt.decode(access_token, verify=False)

        self.token = response
        self.token_id = access_token_decoded.get("jti")
        self.jwt_token = response.get("access_token")

    def _prepare_request(self):
        return self._generate_request_data(self._request_keys)

    def _prepare_deletion(self):
        """
        artifactory revoke expect only either
        token OR token_id
        requests expects a list of tuples
        code is a little bit overcomplicated
        """
        keys = self._generate_request_data(self._deletion_keys)
        return [keys.pop()]

    def _generate_request_data(self, keys):
        """
        expects either list containing mixed strings OR tuples
          if tuple first tuple name is the local variable
          second tuple string is what should be used as request description

        returns: [(key, value)]
        required for sending post data with requests
        """
        data = []
        for key in keys:
            if isinstance(key, tuple):
                value = self.__dict__.get(key[0])
                # overwriting keyname here
                key = key[1]
            else:
                value = self.__dict__.get(key)
            if value is not None:
                data.append((key, value))

        return data

    def read(self):
        """
        Get Tokens:
        GET security/token
          {
            "tokens":[
                {
                "token_id":"<the token id>",
                "issuer":"<the service ID of the issuing Artifactory instance>",
                "subject":"<subject>",
                "expiry": <time when token expires as seconds since 00:00:00 1/1/1970>,
                "refreshable":<true | false>,
                "issued_at":<time issued as seconds since 00:00:00 1/1/1970>,
                }, ...
            ]
          }
        Read object from artifactory. Fill object if exist
        :return:
        True if object exist,
        False else
        """
        logging.debug("Read {x.__class__.__name__} [{x.name}]".format(x=self))
        request_url = self._artifactory.drive + "/api/{uri}".format(uri=self._uri)
        r = self._session.get(request_url, auth=self._auth)
        if 404 == r.status_code or 400 == r.status_code:
            logging.debug(
                "{x.__class__.__name__} [{x.name}] does not exist".format(x=self)
            )
            return False
        else:
            logging.debug("{x.__class__.__name__} [{x.name}] exist".format(x=self))
            r.raise_for_status()
            response = r.json()
            self.raw = response
            tokens = response.get("tokens")

            for token in tokens:
                key = token.pop("token_id")
                if key:
                    self.tokens[key].update(token)

    def delete(self):
        """
        POST security/token/revoke
        revoke (calling it deletion to be consistent with other classes) a token
        """
        logging.debug("Delete {x.__class__.__name__} [{x.name}]".format(x=self))
        request_url = self._artifactory.drive + "/api/{uri}".format(
            uri=self._uri + "/revoke"
        )
        payload = self._prepare_deletion()

        r = self._session.post(request_url, data=payload, auth=self._auth)
        r.raise_for_status()
        rest_delay()<|MERGE_RESOLUTION|>--- conflicted
+++ resolved
@@ -202,10 +202,7 @@
         password=None,
         disable_ui=False,
         profile_updatable=True,
-<<<<<<< HEAD
         admin=False,
-=======
->>>>>>> fe3f5400
     ):
         super(User, self).__init__(artifactory)
 
