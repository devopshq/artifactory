--- conflicted
+++ resolved
@@ -619,7 +619,10 @@
     def repositories(self):
         return [self._artifactory.find_repository_local(x) for x in self._repositories]
 
-<<<<<<< HEAD
+    def update(self):
+        # POST method for permissions is not implemented by artifactory
+        self.create()
+
 
 class Token(AdminObject):
     _uri = "security/token"
@@ -797,9 +800,4 @@
 
         r = self._session.post(request_url, data=payload, auth=self._auth)
         r.raise_for_status()
-        rest_delay()
-=======
-    def update(self):
-        # POST method for permissions is not implemented by artifactory
-        self.create()
->>>>>>> 92d2e710
+        rest_delay()